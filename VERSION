<<<<<<< HEAD
# You can leave this set to "0.0.0" in the repository.
#
# Note: Whenever someone publishes a GitHub Release of this repository,
#       the GitHub Actions workflow that builds and publishes a new
#       container image will update this file in the container image
#       so it contains the Git tag name associated with the Release
#       (it will typically omit the leading "v" character).
#
0.0.0
=======
0.10.2
>>>>>>> 32f5a74c
<|MERGE_RESOLUTION|>--- conflicted
+++ resolved
@@ -1,4 +1,3 @@
-<<<<<<< HEAD
 # You can leave this set to "0.0.0" in the repository.
 #
 # Note: Whenever someone publishes a GitHub Release of this repository,
@@ -7,7 +6,4 @@
 #       so it contains the Git tag name associated with the Release
 #       (it will typically omit the leading "v" character).
 #
-0.0.0
-=======
-0.10.2
->>>>>>> 32f5a74c
+0.0.0